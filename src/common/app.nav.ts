import type { FunctionComponent } from 'react';

// App icons
import AccountTreeIcon from '@mui/icons-material/AccountTree';
import AccountTreeOutlinedIcon from '@mui/icons-material/AccountTreeOutlined';
import AutoAwesomeIcon from '@mui/icons-material/AutoAwesome';
import AutoAwesomeOutlinedIcon from '@mui/icons-material/AutoAwesomeOutlined';
import CallIcon from '@mui/icons-material/Call';
import CallOutlinedIcon from '@mui/icons-material/CallOutlined';
import Diversity2Icon from '@mui/icons-material/Diversity2';
import Diversity2OutlinedIcon from '@mui/icons-material/Diversity2Outlined';
import EventNoteIcon from '@mui/icons-material/EventNote';
import EventNoteOutlinedIcon from '@mui/icons-material/EventNoteOutlined';
import FormatPaintIcon from '@mui/icons-material/FormatPaint';
import FormatPaintOutlinedIcon from '@mui/icons-material/FormatPaintOutlined';
import ImageIcon from '@mui/icons-material/Image';
import ImageOutlinedIcon from '@mui/icons-material/ImageOutlined';
import IosShareIcon from '@mui/icons-material/IosShare';
import IosShareOutlinedIcon from '@mui/icons-material/IosShareOutlined';
import TextsmsIcon from '@mui/icons-material/Textsms';
import TextsmsOutlinedIcon from '@mui/icons-material/TextsmsOutlined';
import WorkspacesIcon from '@mui/icons-material/Workspaces';
import WorkspacesOutlinedIcon from '@mui/icons-material/WorkspacesOutlined';
// Link icons
import GitHubIcon from '@mui/icons-material/GitHub';
import { DiscordIcon } from '~/common/components/icons/DiscordIcon';
// Modal icons
import BuildCircleIcon from '@mui/icons-material/BuildCircle';
import SettingsIcon from '@mui/icons-material/Settings';


import { Brand } from '~/common/app.config';
import { hasNoChatLinkItems } from '~/modules/trade/link/store-link';
import { useUXLabsStore } from '~/common/state/store-ux-labs';


// enable to show all items, for layout development
const SHOW_ALL_APPS = false;

const SPECIAL_DIVIDER = '__DIVIDER__';


// Nav items

interface ItemBase {
  name: string,
  icon: FunctionComponent,
  iconActive?: FunctionComponent,
  tooltip?: string,
}

export interface NavItemApp extends ItemBase {
  type: 'app',
  route: string,
  landingRoute?: string,  // specify a different route than the nextjs page router route, to land to
  barTitle?: string,      // set to override the name as the bar title (unless custom bar content is used)
  hideOnMobile?: boolean, // set to true to hide the icon on mobile, unless this is the active app
  hideIcon?: boolean
    | (() => boolean),    // set to true to hide the icon, unless this is the active app
  hideBar?: boolean,      // set to true to hide the page bar
  hideDrawer?: boolean,   // set to true to hide the drawer
  hideNav?: boolean
    | (() => boolean),    // set to hide the Nav bar (note: must have a way to navigate back)
  fullWidth?: boolean,    // set to true to override the user preference
  _delete?: boolean,      // delete from the UI
}

export interface NavItemModal extends ItemBase {
  type: 'modal',
  overlayId: 'settings' | 'models',
}

export interface NavItemExtLink extends ItemBase {
  type: 'extLink',
  href: string,
}

// interface MenuItemAction extends ItemBase {
//   type: 'action',
//   action: () => void,
// }


export const navItems: {
  apps: NavItemApp[],
  modals: NavItemModal[],
  links: NavItemExtLink[],
} = {

  // User-chosen apps
  apps: [
    {
      name: 'Chat',
      icon: TextsmsOutlinedIcon,
      iconActive: TextsmsIcon,
      type: 'app',
<<<<<<< HEAD
      route: '/chat',
      drawer: true,
=======
      route: '/',
>>>>>>> 4c79b95d
    },
    {
      name: 'Call',
      barTitle: 'Voice Calls',
      icon: CallOutlinedIcon,
      iconActive: CallIcon,
      type: 'app',
      route: '/call',
      hideDrawer: true,
      fullWidth: true,
    },
    {
      name: 'Draw',
      barTitle: 'Generate Images',
      icon: FormatPaintOutlinedIcon,
      iconActive: FormatPaintIcon,
      type: 'app',
      route: '/draw',
      // hideOnMobile: true,
      hideDrawer: true,
      hideIcon: () => !useUXLabsStore.getState().labsDrawing,
    },
    {
      name: 'Cortex',
      icon: AutoAwesomeOutlinedIcon,
      iconActive: AutoAwesomeIcon,
      type: 'app',
      route: '/cortex',
      _delete: true,
    },
    {
      name: 'Patterns',
      icon: AccountTreeOutlinedIcon,
      iconActive: AccountTreeIcon,
      type: 'app',
      route: '/patterns',
      _delete: true,
    },
    {
      name: 'Workspace',
      icon: WorkspacesOutlinedIcon,
      iconActive: WorkspacesIcon,
      type: 'app',
      route: '/workspace',
      _delete: true,
    },
    // <-- divider here -->
    {
      name: SPECIAL_DIVIDER,
      type: 'app',
      route: SPECIAL_DIVIDER,
      icon: () => null,
    },
    {
      name: 'Personas',
      icon: Diversity2OutlinedIcon,
      iconActive: Diversity2Icon,
      type: 'app',
      route: '/personas',
      hideBar: true,
    },
    {
      name: 'Media Library',
      icon: ImageOutlinedIcon,
      iconActive: ImageIcon,
      type: 'app',
      route: '/media',
      _delete: true,
    },
    {
      name: 'Shared Chat',
      icon: IosShareOutlinedIcon,
      iconActive: IosShareIcon,
      type: 'app',
      route: '/link/chat/[chatLinkId]',
      landingRoute: '/link/chat/list',
      hideOnMobile: true,
      hideIcon: hasNoChatLinkItems,
      hideNav: hasNoChatLinkItems,
    },
    {
      name: 'News',
      icon: EventNoteOutlinedIcon,
      iconActive: EventNoteIcon,
      type: 'app',
      route: '/news',
      hideBar: true,
      hideDrawer: true,
    },
  ],

  // Modals
  modals: [
    {
      name: 'Manage Models',
      icon: BuildCircleIcon,
      type: 'modal',
      overlayId: 'models',
    },
    {
      name: 'Preferences',
      icon: SettingsIcon,
      type: 'modal',
      overlayId: 'settings',
    },
  ],

  // External links
  links: [
    // {
    //   type: 'extLink',
    //   name: 'X',
    //   icon: TwitterIcon,
    //   href: 'https://twitter.com',
    // },
    {
      type: 'extLink',
      name: 'Discord',
      icon: DiscordIcon,
      href: Brand.URIs.SupportInvite,
    },
    {
      type: 'extLink',
      name: 'GitHub',
      icon: GitHubIcon,
      href: Brand.URIs.OpenRepo,
    },
  ],

};

// apply UI filtering right away - do it here, once, and for all
navItems.apps = navItems.apps.filter(app => !app._delete || SHOW_ALL_APPS);

export function checkDivider(app?: NavItemApp) {
  return app?.name === SPECIAL_DIVIDER;
}

export function checkVisibileIcon(app: NavItemApp, isMobile: boolean, currentApp?: NavItemApp) {
  return app.hideOnMobile && isMobile ? false : app === currentApp ? true : typeof app.hideIcon === 'function' ? !app.hideIcon() : !app.hideIcon;
}

export function checkVisibleNav(app?: NavItemApp) {
  return !app ? false : typeof app.hideNav === 'function' ? !app.hideNav() : !app.hideNav;
}<|MERGE_RESOLUTION|>--- conflicted
+++ resolved
@@ -94,12 +94,8 @@
       icon: TextsmsOutlinedIcon,
       iconActive: TextsmsIcon,
       type: 'app',
-<<<<<<< HEAD
       route: '/chat',
       drawer: true,
-=======
-      route: '/',
->>>>>>> 4c79b95d
     },
     {
       name: 'Call',
