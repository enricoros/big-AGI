--- conflicted
+++ resolved
@@ -15,11 +15,7 @@
 
 import { SystemPurposeId, SystemPurposes } from '../../data';
 import { elevenLabsSpeakText } from '~/modules/elevenlabs/elevenlabs.client';
-<<<<<<< HEAD
-import { llmStreamingChatGenerate, VChatMessageIn } from '~/modules/llms/llm.client';
-=======
 import { AixChatGenerateContent_DMessage, aixChatGenerateContent_DMessage_FromConversation } from '~/modules/aix/client/aix.client';
->>>>>>> 0d8dd588
 import { useElevenLabsVoiceDropdown } from '~/modules/elevenlabs/useElevenLabsVoiceDropdown';
 
 import type { OptimaBarControlMethods } from '~/common/layout/optima/bar/OptimaBarDropdown';
@@ -284,14 +280,6 @@
       }
     }).finally(() => {
       setPersonaTextInterim(null);
-<<<<<<< HEAD
-      if (finalText || error)
-        setCallMessages(messages => [...messages, createDMessageTextContent('assistant', finalText + (error ? ` (ERROR: ${error.message || error.toString()})` : ''))]); // [state] append assistant:call_response
-      // fire/forget
-      if (finalText?.length >= 1)
-        void elevenLabsSpeakText(finalText, personaVoiceId, true, true);
-=======
->>>>>>> 0d8dd588
     });
 
     return () => {
