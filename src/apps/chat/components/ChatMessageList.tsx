import * as React from 'react';
import { useShallow } from 'zustand/react/shallow';

import type { SxProps } from '@mui/joy/styles/types';
import { Box, List } from '@mui/joy';

import type { SystemPurposeExample } from '../../../data';

import type { DiagramConfig } from '~/modules/aifn/digrams/DiagramsModal';

import type { ConversationHandler } from '~/common/chat-overlay/ConversationHandler';
import type { DConversationId } from '~/common/stores/chat/chat.conversation';
import { InlineError } from '~/common/components/InlineError';
import { ShortcutKey, useGlobalShortcuts } from '~/common/components/shortcuts/useGlobalShortcuts';
import { convertFilesToDAttachmentFragments } from '~/common/attachment-drafts/attachment.pipeline';
import { createDMessageFromFragments, createDMessageTextContent, DMessage, DMessageId, DMessageUserFlag, DMetaReferenceItem, MESSAGE_FLAG_AIX_SKIP } from '~/common/stores/chat/chat.message';
import { createTextContentFragment, DMessageFragment, DMessageFragmentId } from '~/common/stores/chat/chat.fragments';
import { getConversation, useChatStore } from '~/common/stores/chat/store-chats';
import { openFileForAttaching } from '~/common/components/ButtonAttachFiles';
import { optimaOpenPreferences } from '~/common/layout/optima/useOptima';
import { useBrowserTranslationWarning } from '~/common/components/useIsBrowserTranslating';
<<<<<<< HEAD
import { useVoiceCapability } from '~/common/components/useCapabilities';
import { useEphemerals } from '~/common/chats/EphemeralsStore';
=======
import { useCapabilityElevenLabs } from '~/common/components/useCapabilities';
import { useChatOverlayStore } from '~/common/chat-overlay/store-chat-overlay';
>>>>>>> 5242d09b
import { useScrollToBottom } from '~/common/scroll-to-bottom/useScrollToBottom';

import { ChatMessage, ChatMessageMemo } from './message/ChatMessage';
import { CleanerMessage, MessagesSelectionHeader } from './message/CleanerMessage';
import { Ephemerals } from './Ephemerals';
import { PersonaSelector } from './persona-selector/PersonaSelector';
import { useChatAutoSuggestHTMLUI, useChatShowSystemMessages } from '../store-app-chat';


const stableNoMessages: DMessage[] = [];

/**
 * A list of ChatMessages
 */
export function ChatMessageList(props: {
  conversationId: DConversationId | null,
  conversationHandler: ConversationHandler | null,
  capabilityHasT2I: boolean,
  chatLLMAntPromptCaching: boolean,
  chatLLMContextTokens: number | null,
  chatLLMSupportsImages: boolean,
  fitScreen: boolean,
  isMobile: boolean,
  isMessageSelectionMode: boolean,
  onConversationBranch: (conversationId: DConversationId, messageId: string, addSplitPane: boolean) => void,
  onConversationExecuteHistory: (conversationId: DConversationId) => Promise<void>,
  onTextDiagram: (diagramConfig: DiagramConfig | null) => void,
  onTextImagine: (conversationId: DConversationId, selectedText: string) => Promise<void>,
  onTextSpeak: (selectedText: string) => Promise<void>,
  setIsMessageSelectionMode: (isMessageSelectionMode: boolean) => void,
  sx?: SxProps,
}) {

  // state
  const [isImagining, setIsImagining] = React.useState(false);
  const [isSpeaking, setIsSpeaking] = React.useState(false);
  const [selectedMessages, setSelectedMessages] = React.useState<Set<string>>(new Set());

  // external state
  const { notifyBooting } = useScrollToBottom();
  const danger_experimentalHtmlWebUi = useChatAutoSuggestHTMLUI();
  const [showSystemMessages] = useChatShowSystemMessages();
  const optionalTranslationWarning = useBrowserTranslationWarning();
  const { conversationMessages, historyTokenCount } = useChatStore(useShallow(({ conversations }) => {
    const conversation = conversations.find(conversation => conversation.id === props.conversationId);
    return {
      conversationMessages: conversation ? conversation.messages : stableNoMessages,
      historyTokenCount: conversation ? conversation.tokenCount : 0,
    };
  }));
<<<<<<< HEAD
  const ephemerals = useEphemerals(props.conversationHandler);
  const { mayWork: isSpeakable } = useVoiceCapability();
=======
  const { _composerInReferenceToCount, ephemerals } = useChatOverlayStore(props.conversationHandler?.conversationOverlayStore ?? null, useShallow(state => ({
    _composerInReferenceToCount: state.inReferenceTo?.length ?? 0,
    ephemerals: state.ephemerals?.length ? state.ephemerals : null,
  })));
  const { mayWork: isSpeakable } = useCapabilityElevenLabs();
>>>>>>> 5242d09b

  // derived state
  const { conversationHandler, conversationId, capabilityHasT2I, onConversationBranch, onConversationExecuteHistory, onTextDiagram, onTextImagine, onTextSpeak } = props;
  const composerCanAddInReferenceTo = _composerInReferenceToCount < 5;
  const composerHasInReferenceto = _composerInReferenceToCount > 0;

  // text actions

  const handleRunExample = React.useCallback(async (example: SystemPurposeExample) => {
    if (!conversationId || !conversationHandler) return;

    // Simple Example Prompt (User text message)
    if (typeof example === 'string') {
      conversationHandler.messageAppend(createDMessageTextContent('user', example)); // [chat] append user:persona question
      await onConversationExecuteHistory(conversationId);
      return;
    }

    // User-Action Example Prompts (User text message + File attachments)
    switch (example.action) {
      case 'require-data-attachment':
        await openFileForAttaching(true, async (filesWithHandle) => {

          // Retrieve fully-fledged Attachment Fragments (converted/extracted, with sources, mimes, etc.) from the selected files
          const attachmentFragments = await convertFilesToDAttachmentFragments('file-open', filesWithHandle, {
            hintAddImages: props.chatLLMSupportsImages,
          });

          // Create a User message with the prompt and the attachment fragments
          if (attachmentFragments.length) {
            conversationHandler.messageAppend(createDMessageFromFragments('user', [ // [chat] append user:persona question + attachment(s)
              createTextContentFragment(example.prompt),
              ...attachmentFragments,
            ]));
            await onConversationExecuteHistory(conversationId);
          }
        });
        break;
    }
  }, [conversationHandler, conversationId, onConversationExecuteHistory, props.chatLLMSupportsImages]);

  const handleMessageContinue = React.useCallback(async (_messageId: DMessageId /* Ignored for now */) => {
    if (conversationId && conversationHandler) {
      conversationHandler.messageAppend(createDMessageTextContent('user', 'Continue')); // [chat] append user:Continue
      await onConversationExecuteHistory(conversationId);
    }
  }, [conversationHandler, conversationId, onConversationExecuteHistory]);


  // message menu methods proxy

  const handleMessageAssistantFrom = React.useCallback(async (messageId: DMessageId, offset: number) => {
    if (conversationId && conversationHandler) {
      conversationHandler.historyTruncateTo(messageId, offset);
      await onConversationExecuteHistory(conversationId);
    }
  }, [conversationHandler, conversationId, onConversationExecuteHistory]);

  const handleMessageBeam = React.useCallback(async (messageId: DMessageId) => {
    // Right-click menu Beam
    if (!conversationId || !props.conversationHandler) return;
    const messages = getConversation(conversationId)?.messages;
    if (messages?.length) {
      const truncatedHistory = messages.slice(0, messages.findIndex(m => m.id === messageId) + 1);
      const lastMessage = truncatedHistory[truncatedHistory.length - 1];
      if (lastMessage) {
        // assistant: do an in-place beam
        if (lastMessage.role === 'assistant') {
          if (truncatedHistory.length >= 2)
            props.conversationHandler.beamInvoke(truncatedHistory.slice(0, -1), [lastMessage], lastMessage.id);
        } else {
          // user: truncate and append (but if the next message is an assistant message, import it)
          const nextMessage = messages[truncatedHistory.length];
          if (nextMessage?.role === 'assistant')
            props.conversationHandler.beamInvoke(truncatedHistory, [nextMessage], null);
          else
            props.conversationHandler.beamInvoke(truncatedHistory, [], null);
        }
      }
    }
  }, [conversationId, props.conversationHandler]);

  const handleMessageBranch = React.useCallback((messageId: DMessageId) => {
    conversationId && onConversationBranch(conversationId, messageId, true);
  }, [conversationId, onConversationBranch]);

  const handleMessageTruncate = React.useCallback((messageId: DMessageId) => {
    props.conversationHandler?.historyTruncateTo(messageId, 0);
  }, [props.conversationHandler]);

  const handleMessageDelete = React.useCallback((messageId: DMessageId) => {
    props.conversationHandler?.messagesDelete([messageId]);
  }, [props.conversationHandler]);

  const handleMessageAppendFragment = React.useCallback((messageId: DMessageId, fragment: DMessageFragment) => {
    props.conversationHandler?.messageFragmentAppend(messageId, fragment, false, false);
  }, [props.conversationHandler]);

  const handleMessageDeleteFragment = React.useCallback((messageId: DMessageId, fragmentId: DMessageFragmentId) => {
    props.conversationHandler?.messageFragmentDelete(messageId, fragmentId, false, true);
  }, [props.conversationHandler]);

  const handleMessageReplaceFragment = React.useCallback((messageId: DMessageId, fragmentId: DMessageFragmentId, newFragment: DMessageFragment) => {
    props.conversationHandler?.messageFragmentReplace(messageId, fragmentId, newFragment, false);
  }, [props.conversationHandler]);

  const handleMessageToggleUserFlag = React.useCallback((messageId: DMessageId, userFlag: DMessageUserFlag, _maxPerConversation?: number) => {
    props.conversationHandler?.messageToggleUserFlag(messageId, userFlag, true /* touch */);
    // Note: we don't support 'maxPerConversation' yet, which is supposed to turn off the flag from the beginning if it's too numerous
    // if (_maxPerConversation) {
    //   ...
    // }
  }, [props.conversationHandler]);

  const handleAddInReferenceTo = React.useCallback((item: DMetaReferenceItem) => {
    props.conversationHandler?.overlayActions.addInReferenceTo(item);
  }, [props.conversationHandler]);

  const handleTextDiagram = React.useCallback(async (messageId: DMessageId, text: string) => {
    conversationId && onTextDiagram({ conversationId: conversationId, messageId, text });
  }, [conversationId, onTextDiagram]);

  const handleTextImagine = React.useCallback(async (text: string) => {
    if (!capabilityHasT2I)
      return optimaOpenPreferences('draw');
    if (conversationId) {
      setIsImagining(true);
      await onTextImagine(conversationId, text);
      setIsImagining(false);
    }
  }, [capabilityHasT2I, conversationId, onTextImagine]);

  const handleTextSpeak = React.useCallback(async (text: string) => {
    if (!isSpeakable)
      return optimaOpenPreferences('voice');
    setIsSpeaking(true);
    await onTextSpeak(text);
    setIsSpeaking(false);
  }, [isSpeakable, onTextSpeak]);


  // operate on the local selection set

  const handleSelectAll = (selected: boolean) => {
    const newSelected = new Set<string>();
    if (selected)
      for (const message of conversationMessages)
        newSelected.add(message.id);
    setSelectedMessages(newSelected);
  };

  const handleSelectMessage = (messageId: DMessageId, selected: boolean) => {
    const newSelected = new Set(selectedMessages);
    selected ? newSelected.add(messageId) : newSelected.delete(messageId);
    setSelectedMessages(newSelected);
  };

  const handleSelectionDelete = React.useCallback(() => {
    props.conversationHandler?.messagesDelete(Array.from(selectedMessages));
    setSelectedMessages(new Set());
  }, [props.conversationHandler, selectedMessages]);

  const handleSelectionHide = React.useCallback(() => {
    for (let selectedMessage of Array.from(selectedMessages))
      props.conversationHandler?.messageSetUserFlag(selectedMessage, MESSAGE_FLAG_AIX_SKIP, true, true);
    setSelectedMessages(new Set());
  }, [props.conversationHandler, selectedMessages]);

  const { isMessageSelectionMode, setIsMessageSelectionMode } = props;

  useGlobalShortcuts('ChatMessageList_Selection', React.useMemo(() => !isMessageSelectionMode ? [] : [
    { key: ShortcutKey.Esc, action: () => setIsMessageSelectionMode(false), description: 'Close' },
  ], [isMessageSelectionMode, setIsMessageSelectionMode]));


  // text-diff functionality: only diff the last complete message, and they're similar in size

  // const { diffTargetMessage, diffPrevText } = React.useMemo(() => {
  //   const [msgB, msgA] = conversationMessages.filter(m => m.role === 'assistant').reverse();
  //   const textB = msgB ? singleTextOrThrow(msgB) : undefined;
  //   const textA = msgA ? singleTextOrThrow(msgA) : undefined;
  //   if (textB && textA && !msgB?.pendingIncomplete) {
  //     const lenA = textA.length, lenB = textB.length;
  //     if (lenA > 80 && lenB > 80 && lenA > lenB / 3 && lenB > lenA / 3)
  //       return { diffTargetMessage: msgB, diffPrevText: textA };
  //   }
  //   return { diffTargetMessage: undefined, diffPrevText: undefined };
  // }, [conversationMessages]);


  // scroll to the very bottom of a new chat
  React.useEffect(() => {
    if (conversationId)
      notifyBooting();
  }, [conversationId, notifyBooting]);


  // style memo
  const listSx: SxProps = React.useMemo(() => ({
    p: 0,
    ...props.sx,

    // fix for the double-border on the last message (one by the composer, one to the bottom of the message)
    // marginBottom: '-1px',

    // layout
    display: 'flex',
    flexDirection: 'column',
  }), [props.sx]);


  // no content: show the persona selector

  const filteredMessages = conversationMessages
    .filter(m => m.role !== 'system' || showSystemMessages); // hide the System message if the user choses to


  if (!filteredMessages.length)
    return (
      <Box sx={{ ...props.sx }}>
        {conversationId
          ? <PersonaSelector conversationId={conversationId} isMobile={props.isMobile} runExample={handleRunExample} />
          : <InlineError severity='info' error='Select a conversation' sx={{ m: 2 }} />}
      </Box>
    );

  return (
    <List role='chat-messages-list' sx={listSx}>

      {optionalTranslationWarning}

      {props.isMessageSelectionMode && (
        <MessagesSelectionHeader
          hasSelected={selectedMessages.size > 0}
          sumTokens={historyTokenCount}
          onClose={() => props.setIsMessageSelectionMode(false)}
          onSelectAll={handleSelectAll}
          onDeleteMessages={handleSelectionDelete}
          onHideMessages={handleSelectionHide}
        />
      )}

      {filteredMessages.map((message, idx) => {

          // Optimization: only memo complete components, or we'd be memoizing garbage
          const ChatMessageMemoOrNot = !message.pendingIncomplete ? ChatMessageMemo : ChatMessage;

          return props.isMessageSelectionMode ? (

            <CleanerMessage
              key={'sel-' + message.id}
              message={message}
              remainingTokens={props.chatLLMContextTokens ? (props.chatLLMContextTokens - historyTokenCount) : undefined}
              selected={selectedMessages.has(message.id)} onToggleSelected={handleSelectMessage}
            />

          ) : (

            <ChatMessageMemoOrNot
              key={'msg-' + message.id}
              message={message}
              // diffPreviousText={message === diffTargetMessage ? diffPrevText : undefined}
              fitScreen={props.fitScreen}
              hasInReferenceTo={composerHasInReferenceto}
              isMobile={props.isMobile}
              isBottom={idx === filteredMessages.length - 1}
              isImagining={isImagining}
              isSpeaking={isSpeaking}
              showAntPromptCaching={props.chatLLMAntPromptCaching}
              showUnsafeHtmlCode={danger_experimentalHtmlWebUi}
              onAddInReferenceTo={!composerCanAddInReferenceTo ? undefined : handleAddInReferenceTo}
              onMessageAssistantFrom={handleMessageAssistantFrom}
              onMessageBeam={handleMessageBeam}
              onMessageBranch={handleMessageBranch}
              onMessageContinue={handleMessageContinue}
              onMessageDelete={handleMessageDelete}
              onMessageFragmentAppend={handleMessageAppendFragment}
              onMessageFragmentDelete={handleMessageDeleteFragment}
              onMessageFragmentReplace={handleMessageReplaceFragment}
              onMessageToggleUserFlag={handleMessageToggleUserFlag}
              onMessageTruncate={handleMessageTruncate}
              onTextDiagram={handleTextDiagram}
              onTextImagine={capabilityHasT2I ? handleTextImagine : undefined}
              onTextSpeak={isSpeakable ? handleTextSpeak : undefined}
            />

          );
        },
      )}

      {/* Render ephemerals (sidebar ReAct output widgets) at the bottom */}
      {!!ephemerals?.length && !!conversationHandler && (
        <Ephemerals
          ephemerals={ephemerals}
          conversationHandler={conversationHandler}
          sx={{
            mt: 'auto',
            overflowY: 'auto',
            minHeight: 64,
          }}
        />
      )}

    </List>
  );
}<|MERGE_RESOLUTION|>--- conflicted
+++ resolved
@@ -19,13 +19,8 @@
 import { openFileForAttaching } from '~/common/components/ButtonAttachFiles';
 import { optimaOpenPreferences } from '~/common/layout/optima/useOptima';
 import { useBrowserTranslationWarning } from '~/common/components/useIsBrowserTranslating';
-<<<<<<< HEAD
 import { useVoiceCapability } from '~/common/components/useCapabilities';
-import { useEphemerals } from '~/common/chats/EphemeralsStore';
-=======
-import { useCapabilityElevenLabs } from '~/common/components/useCapabilities';
 import { useChatOverlayStore } from '~/common/chat-overlay/store-chat-overlay';
->>>>>>> 5242d09b
 import { useScrollToBottom } from '~/common/scroll-to-bottom/useScrollToBottom';
 
 import { ChatMessage, ChatMessageMemo } from './message/ChatMessage';
@@ -76,16 +71,11 @@
       historyTokenCount: conversation ? conversation.tokenCount : 0,
     };
   }));
-<<<<<<< HEAD
-  const ephemerals = useEphemerals(props.conversationHandler);
-  const { mayWork: isSpeakable } = useVoiceCapability();
-=======
   const { _composerInReferenceToCount, ephemerals } = useChatOverlayStore(props.conversationHandler?.conversationOverlayStore ?? null, useShallow(state => ({
     _composerInReferenceToCount: state.inReferenceTo?.length ?? 0,
     ephemerals: state.ephemerals?.length ? state.ephemerals : null,
   })));
-  const { mayWork: isSpeakable } = useCapabilityElevenLabs();
->>>>>>> 5242d09b
+  const { mayWork: isSpeakable } = useVoiceCapability();
 
   // derived state
   const { conversationHandler, conversationId, capabilityHasT2I, onConversationBranch, onConversationExecuteHistory, onTextDiagram, onTextImagine, onTextSpeak } = props;
