--- conflicted
+++ resolved
@@ -69,15 +69,12 @@
     GOOGLE_CLOUD_API_KEY: z.string().optional(),
     GOOGLE_CSE_ID: z.string().optional(),
 
-<<<<<<< HEAD
     // Supabase Sync
     SUPABASE_SYNC_URL: z.string().url().optional(),
     SUPABASE_SYNC_KEY: z.string().optional(),
 
     // Browsing Service
     PUPPETEER_WSS_ENDPOINT: z.string().url().optional(),
-=======
->>>>>>> cd504285
 
     // Text-To-Speech: ElevenLabs - speech.ts
     ELEVENLABS_API_KEY: z.string().optional(),
