--- conflicted
+++ resolved
@@ -10,7 +10,6 @@
 import { Brand } from '~/common/app.config';
 import { fixupHost } from '~/common/util/urlUtils';
 
-<<<<<<< HEAD
 import {
   OpenAIWire,
   WireOpenAICreateImageOutput,
@@ -45,19 +44,11 @@
   wireLocalAIModelsAvailableOutputSchema,
   wireLocalAIModelsListOutputSchema,
 } from './localai.wiretypes';
-=======
-import { OpenAIWire, WireOpenAICreateImageOutput, wireOpenAICreateImageOutputSchema, WireOpenAICreateImageRequest } from './openai.wiretypes';
-import { azureModelToModelDescription, deepseekModelToModelDescription, groqModelSortFn, groqModelToModelDescription, lmStudioModelToModelDescription, localAIModelToModelDescription, mistralModelsSort, mistralModelToModelDescription, oobaboogaModelToModelDescription, openAIModelFilter, openAIModelToModelDescription, openRouterModelFamilySortFn, openRouterModelToModelDescription, perplexityAIModelDescriptions, perplexityAIModelSort, togetherAIModelsToModelDescriptions } from './models.data';
-import { llmsChatGenerateWithFunctionsOutputSchema, llmsGenerateContextSchema, llmsListModelsOutputSchema, ModelDescriptionSchema } from '../llm.server.types';
-import { wilreLocalAIModelsApplyOutputSchema, wireLocalAIModelsAvailableOutputSchema, wireLocalAIModelsListOutputSchema } from './localai.wiretypes';
-
->>>>>>> 782c0cf1
 
 // module configuration
 const ABERRATION_FIXUP_SQUASH = '\n\n\n---\n\n\n';
 
 const openAIDialects = z.enum([
-<<<<<<< HEAD
   'azure',
   'groq',
   'lmstudio',
@@ -68,9 +59,6 @@
   'openrouter',
   'perplexity',
   'togetherai',
-=======
-  'azure', 'deepseek', 'groq', 'lmstudio', 'localai', 'mistral', 'oobabooga', 'openai', 'openrouter', 'perplexity', 'togetherai',
->>>>>>> 782c0cf1
 ]);
 type OpenAIDialects = z.infer<typeof openAIDialects>;
 
@@ -243,15 +231,6 @@
 
       // every dialect has a different way to enumerate models - we execute the mapping on the server side
       switch (access.dialect) {
-<<<<<<< HEAD
-=======
-
-        case 'deepseek':
-          models = openAIModels
-            .map(({ id }) => deepseekModelToModelDescription(id));
-          break;
-
->>>>>>> 782c0cf1
         case 'groq':
           models = openAIModels.map(groqModelToModelDescription).sort(groqModelSortFn);
           break;
@@ -556,26 +535,6 @@
         url,
       };
 
-<<<<<<< HEAD
-=======
-
-    case 'deepseek':
-      // https://platform.deepseek.com/api-docs/
-      const deepseekKey = access.oaiKey || env.DEEPSEEK_API_KEY || '';
-      const deepseekHost = fixupHost(access.oaiHost || DEFAULT_DEEPSEEK_HOST, apiPath);
-      if (!deepseekKey || !deepseekHost)
-        throw new Error('Missing Deepseek API Key or Host. Add it on the UI (Models Setup) or server side (your deployment).');
-
-      return {
-        headers: {
-          'Authorization': `Bearer ${deepseekKey}`,
-          'Content-Type': 'application/json',
-        },
-        url: deepseekHost + apiPath,
-      };
-
-
->>>>>>> 782c0cf1
     case 'lmstudio':
     case 'oobabooga':
     case 'openai':
