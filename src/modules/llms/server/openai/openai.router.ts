import { z } from 'zod';
import { TRPCError } from '@trpc/server';

import { createTRPCRouter, publicProcedure } from '~/server/trpc/trpc.server';
import { env } from '~/server/env.mjs';
import { fetchJsonOrTRPCThrow } from '~/server/trpc/trpc.router.fetchers';

import { T2iCreateImageOutput, t2iCreateImagesOutputSchema } from '~/modules/t2i/t2i.server';

import { Brand } from '~/common/app.config';
import { fixupHost } from '~/common/util/urlUtils';

import { OpenAIWire_API_Images_Generations, OpenAIWire_API_Models_List, OpenAIWire_API_Moderations_Create } from '~/modules/aix/server/dispatch/wiretypes/openai.wiretypes';

import { ListModelsResponse_schema, ModelDescriptionSchema } from '../llm.server.types';
import { azureModelToModelDescription, deepseekModelToModelDescription, groqModelSortFn, groqModelToModelDescription, lmStudioModelToModelDescription, localAIModelToModelDescription, openPipeModelDescriptions, openPipeModelSort, openPipeModelToModelDescriptions, openRouterModelFamilySortFn, openRouterModelToModelDescription, togetherAIModelsToModelDescriptions } from './models/models.data';
import { mistralModelsSort, mistralModelToModelDescription } from './models/mistral.models';
import { openAIModelFilter, openAIModelToModelDescription, openAISortModels } from './models/openai.models';
import { perplexityAIModelDescriptions, perplexityAIModelSort } from './models/perplexity.models';
import { wilreLocalAIModelsApplyOutputSchema, wireLocalAIModelsAvailableOutputSchema, wireLocalAIModelsListOutputSchema } from './localai.wiretypes';
import { xaiModelDescriptions, xaiModelSort } from './models/xai.models';


const openAIDialects = z.enum([
  'azure', 'deepseek', 'groq', 'lmstudio', 'localai', 'mistral', 'openai', 'openpipe', 'openrouter', 'perplexity', 'togetherai', 'xai',
]);
export type OpenAIDialects = z.infer<typeof openAIDialects>;

export const openAIAccessSchema = z.object({
  dialect: openAIDialects,
  oaiKey: z.string().trim(),
  oaiOrg: z.string().trim(), // [OpenPipe] we have a hack here, where we put the tags stringinfied JSON in here - cleanup in the future
  oaiHost: z.string().trim(),
  heliKey: z.string().trim(),
  moderationCheck: z.boolean(),
});
export type OpenAIAccessSchema = z.infer<typeof openAIAccessSchema>;

<<<<<<< HEAD
export const openAIModelSchema = z.object({
  id: z.string(),
  temperature: z.number().min(0).max(2).optional(),
  maxTokens: z.number().min(1).optional(),
});
export type OpenAIModelSchema = z.infer<typeof openAIModelSchema>;
=======
// export const openAIModelSchema = z.object({
//   id: z.string(),
//   temperature: z.number().min(0).max(2).optional(),
//   maxTokens: z.number().min(1).optional(),
// });
// export type OpenAIModelSchema = z.infer<typeof openAIModelSchema>;
>>>>>>> 0d8dd588

// export const openAIHistorySchema = z.array(z.object({
//   role: z.enum(['assistant', 'system', 'user'/*, 'function'*/]),
//   content: z.string(),
// }));
// export type OpenAIHistorySchema = z.infer<typeof openAIHistorySchema>;


// Router Input Schemas

const listModelsInputSchema = z.object({
  access: openAIAccessSchema,
});

const createImagesInputSchema = z.object({
  access: openAIAccessSchema,
  // for this object sync with <> wireOpenAICreateImageRequestSchema
  config: z.object({
    prompt: z.string(),
    count: z.number().min(1),
    model: z.enum(['dall-e-2', 'dall-e-3' /*, 'stablediffusion' for [LocalAI] */]),
    quality: z.enum(['standard', 'hd']),
    responseFormat: z.enum(['url', 'b64_json']), /* udpated to directly match OpenAI's formats - shall have an intermediate representation instead? */
    size: z.enum(['256x256', '512x512', '1024x1024', '1792x1024', '1024x1792']),
    style: z.enum(['natural', 'vivid']),
  }),
});

const moderationInputSchema = z.object({
  access: openAIAccessSchema,
  text: z.string(),
});


export const llmOpenAIRouter = createTRPCRouter({

  /* [OpenAI] List the Models available */
  listModels: publicProcedure
    .input(listModelsInputSchema)
    .output(ListModelsResponse_schema)
    .query(async ({ input: { access } }): Promise<{ models: ModelDescriptionSchema[] }> => {

      let models: ModelDescriptionSchema[];

      // [Azure]: use an older 'deployments' API to enumerate the models, and a modified OpenAI id to description mapping
      if (access.dialect === 'azure') {
        const azureModels = await openaiGETOrThrow(access, `/openai/deployments?api-version=2023-03-15-preview`);

        const wireAzureListDeploymentsSchema = z.object({
          data: z.array(z.object({
            model: z.string(), // the OpenAI model id
            owner: z.enum(['organization-owner']),
            id: z.string(), // the deployment name
            status: z.enum(['succeeded']),
            created_at: z.number(),
            updated_at: z.number(),
            object: z.literal('deployment'),
          })),
          object: z.literal('list'),
        });
        const azureWireModels = wireAzureListDeploymentsSchema.parse(azureModels).data;

        // only take 'gpt' models
        models = azureWireModels
          .filter(m => m.model.includes('gpt'))
          .map((model): ModelDescriptionSchema => {
            const { id: deploymentRef, model: openAIModelId } = model;
            const { id: _deleted, label, ...rest } = azureModelToModelDescription(deploymentRef, openAIModelId, model.created_at, model.updated_at);
            // unhide all models
            delete rest.hidden;
            return {
              id: deploymentRef,
              label: `${label} (${deploymentRef})`,
              ...rest,
            };
          });
        return { models };
      }

      // [Perplexity]: there's no API for models listing (upstream: https://docs.perplexity.ai/guides/model-cards)
      if (access.dialect === 'perplexity')
        return { models: perplexityAIModelDescriptions().sort(perplexityAIModelSort) };

      // [xAI]: custom models listing
      if (access.dialect === 'xai')
        return { models: (await xaiModelDescriptions(access)).sort(xaiModelSort) };

      // [OpenAI-dialects]: fetch openAI-style for all but Azure (will be then used in each dialect)
      const openAIWireModelsResponse = await openaiGETOrThrow<OpenAIWire_API_Models_List.Response>(access, '/v1/models');

      // [Together] missing the .data property
      if (access.dialect === 'togetherai')
        return { models: togetherAIModelsToModelDescriptions(openAIWireModelsResponse) };

      let openAIModels = openAIWireModelsResponse.data || [];

      // de-duplicate by ids (can happen for local servers.. upstream bugs)
      const preCount = openAIModels.length;
      openAIModels = openAIModels.filter((model, index) => openAIModels.findIndex(m => m.id === model.id) === index);
      if (preCount !== openAIModels.length)
        console.warn(`openai.router.listModels: removed ${preCount - openAIModels.length} duplicate models for dialect ${access.dialect}`);

      // sort by id
      openAIModels.sort((a, b) => a.id.localeCompare(b.id));

      // every dialect has a different way to enumerate models - we execute the mapping on the server side
      switch (access.dialect) {

        case 'deepseek':
          models = openAIModels
            .map(({ id }) => deepseekModelToModelDescription(id));
          break;

        case 'groq':
          models = openAIModels
            .map(groqModelToModelDescription)
            .sort(groqModelSortFn);
          break;

        case 'lmstudio':
          models = openAIModels
            .map(({ id }) => lmStudioModelToModelDescription(id));
          break;

        // [LocalAI]: map id to label
        case 'localai':
          models = openAIModels
            .map(model => localAIModelToModelDescription(model.id));
          break;

        case 'mistral':
          models = openAIModels
            .map(mistralModelToModelDescription)
            .sort(mistralModelsSort);
          break;

        // [OpenAI]: chat-only models, custom sort, manual mapping
        case 'openai':
          models = openAIModels

            // limit to only 'gpt' and 'non instruct' models
            .filter(openAIModelFilter)

            // to model description
            .map((model): ModelDescriptionSchema => openAIModelToModelDescription(model.id, model.created))

            // custom OpenAI sort
            .sort(openAISortModels);
          break;

        case 'openpipe':
          models = [
            ...openAIModels.map(openPipeModelToModelDescriptions),
            ...openPipeModelDescriptions().sort(openPipeModelSort),
          ];
          break;

        case 'openrouter':
          models = openAIModels
            .sort(openRouterModelFamilySortFn)
            .map(openRouterModelToModelDescription);
          break;

      }

      return { models };
    }),


  /* [OpenAI/LocalAI] images/generations */
  createImages: publicProcedure
    .input(createImagesInputSchema)
    .output(t2iCreateImagesOutputSchema)
    .mutation(async ({ input: { access, config } }) => {

      // Validate input
      if (config.model === 'dall-e-3' && config.count > 1)
        throw new TRPCError({ code: 'BAD_REQUEST', message: `[OpenAI Issue] dall-e-3 model does not support more than 1 image` });

      // images/generations request body
      const requestBody: OpenAIWire_API_Images_Generations.Request = {
        prompt: config.prompt,
        model: config.model,
        n: config.count,
        quality: config.quality,
        response_format: config.responseFormat,
        size: config.size,
        style: config.style,
        user: 'big-AGI',
      };

      // [LocalAI] Fix: LocalAI does not want the 'response_format' field
      if (access.dialect === 'localai')
        delete requestBody.response_format;

      // create 1 image (dall-e-3 won't support more than 1, so better transfer the burden to the client)
      const wireOpenAICreateImageOutput = await openaiPOSTOrThrow<OpenAIWire_API_Images_Generations.Response, OpenAIWire_API_Images_Generations.Request>(
        access, null, requestBody, '/v1/images/generations',
      );

      // common return fields
      const [width, height] = config.size.split('x').map(nStr => parseInt(nStr));
      if (!width || !height) {
        console.error(`openai.router.createImages: invalid size ${config.size}`);
        throw new TRPCError({ code: 'INTERNAL_SERVER_ERROR', message: `[OpenAI Issue] Invalid size ${config.size}` });
      }
      const { count: _count, responseFormat: _responseFormat, prompt: origPrompt, ...parameters } = config;

      // expect a single image and as URL
      const generatedImages = OpenAIWire_API_Images_Generations.Response_schema.parse(wireOpenAICreateImageOutput).data;
      return generatedImages.map((image): T2iCreateImageOutput => {
        if (!('b64_json' in image))
          throw new TRPCError({ code: 'INTERNAL_SERVER_ERROR', message: `[OpenAI Issue] Expected a b64_json, got a url` });

        return {
          mimeType: 'image/png',
          base64Data: image.b64_json!,
          altText: image.revised_prompt || origPrompt,
          width,
          height,
          generatorName: config.model,
          parameters: parameters,
          generatedAt: new Date().toISOString(),
        };
      });
    }),

  /* [OpenAI] check for content policy violations */
  moderation: publicProcedure
    .input(moderationInputSchema)
    .mutation(async ({ input: { access, text } }): Promise<OpenAIWire_API_Moderations_Create.Response> => {
      try {

        return await openaiPOSTOrThrow<OpenAIWire_API_Moderations_Create.Response, OpenAIWire_API_Moderations_Create.Request>(access, null, {
          input: text,
          model: 'text-moderation-latest',
        }, '/v1/moderations');

      } catch (error: any) {
        if (error.code === 'ECONNRESET')
          throw new TRPCError({ code: 'CLIENT_CLOSED_REQUEST', message: 'Connection reset by the client.' });

        console.error('api/openai/moderation error:', error);
        throw new TRPCError({ code: 'BAD_REQUEST', message: `Error: ${error?.message || error?.toString() || 'Unknown error'}` });
      }
    }),


  /// Dialect-specific procedures ///

  /* [LocalAI] List all Model Galleries */
  dialectLocalAI_galleryModelsAvailable: publicProcedure
    .input(listModelsInputSchema)
    .query(async ({ input: { access } }) => {
      const wireLocalAIModelsAvailable = await openaiGETOrThrow(access, '/models/available');
      return wireLocalAIModelsAvailableOutputSchema.parse(wireLocalAIModelsAvailable);
    }),

  /* [LocalAI] Download a model from a Model Gallery */
  dialectLocalAI_galleryModelsApply: publicProcedure
    .input(z.object({
      access: openAIAccessSchema,
      galleryName: z.string(),
      modelName: z.string(),
    }))
    .mutation(async ({ input: { access, galleryName, modelName } }) => {
      const galleryModelId = `${galleryName}@${modelName}`;
      const wireLocalAIModelApply = await openaiPOSTOrThrow(access, null, { id: galleryModelId }, '/models/apply');
      return wilreLocalAIModelsApplyOutputSchema.parse(wireLocalAIModelApply);
    }),

  /* [LocalAI] Poll for a Model download Job status */
  dialectLocalAI_galleryModelsJob: publicProcedure
    .input(z.object({
      access: openAIAccessSchema,
      jobId: z.string(),
    }))
    .query(async ({ input: { access, jobId } }) => {
      const wireLocalAIModelsJobs = await openaiGETOrThrow(access, `/models/jobs/${jobId}`);
      return wireLocalAIModelsListOutputSchema.parse(wireLocalAIModelsJobs);
    }),

});


const DEFAULT_HELICONE_OPENAI_HOST = 'oai.hconeai.com';
const DEFAULT_DEEPSEEK_HOST = 'https://api.deepseek.com';
const DEFAULT_GROQ_HOST = 'https://api.groq.com/openai';
const DEFAULT_LOCALAI_HOST = 'http://127.0.0.1:8080';
const DEFAULT_MISTRAL_HOST = 'https://api.mistral.ai';
const DEFAULT_OPENAI_HOST = 'api.openai.com';
const DEFAULT_OPENPIPE_HOST = 'https://app.openpipe.ai/api';
const DEFAULT_OPENROUTER_HOST = 'https://openrouter.ai/api';
const DEFAULT_PERPLEXITY_HOST = 'https://api.perplexity.ai';
const DEFAULT_TOGETHERAI_HOST = 'https://api.together.xyz';
const DEFAULT_XAI_HOST = 'https://api.x.ai';

export function openAIAccess(access: OpenAIAccessSchema, modelRefId: string | null, apiPath: string): { headers: HeadersInit, url: string } {
  switch (access.dialect) {

    case 'azure':
      const azureKey = access.oaiKey || env.AZURE_OPENAI_API_KEY || '';
      const azureHost = fixupHost(access.oaiHost || env.AZURE_OPENAI_API_ENDPOINT || '', apiPath);
      if (!azureKey || !azureHost)
        throw new Error('Missing Azure API Key or Host. Add it on the UI (Models Setup) or server side (your deployment).');

      let url = azureHost;
      if (apiPath.startsWith('/v1/')) {
        if (!modelRefId)
          throw new Error('Azure OpenAI API needs a deployment id');
        url += `/openai/deployments/${modelRefId}/${apiPath.replace('/v1/', '')}?api-version=2023-07-01-preview`;
      } else if (apiPath.startsWith('/openai/deployments'))
        url += apiPath;
      else
        throw new Error('Azure OpenAI API path not supported: ' + apiPath);

      return {
        headers: {
          'Content-Type': 'application/json',
          'api-key': azureKey,
        },
        url,
      };


    case 'deepseek':
      // https://platform.deepseek.com/api-docs/
      const deepseekKey = access.oaiKey || env.DEEPSEEK_API_KEY || '';
      const deepseekHost = fixupHost(access.oaiHost || DEFAULT_DEEPSEEK_HOST, apiPath);
      if (!deepseekKey || !deepseekHost)
        throw new Error('Missing Deepseek API Key or Host. Add it on the UI (Models Setup) or server side (your deployment).');

      return {
        headers: {
          'Authorization': `Bearer ${deepseekKey}`,
          'Content-Type': 'application/json',
        },
        url: deepseekHost + apiPath,
      };


    case 'lmstudio':
    case 'openai':
      const oaiKey = access.oaiKey || env.OPENAI_API_KEY || '';
      const oaiOrg = access.oaiOrg || env.OPENAI_API_ORG_ID || '';
      let oaiHost = fixupHost(access.oaiHost || env.OPENAI_API_HOST || DEFAULT_OPENAI_HOST, apiPath);
      // warn if no key - only for default (non-overridden) hosts
      if (!oaiKey && oaiHost.indexOf(DEFAULT_OPENAI_HOST) !== -1)
        throw new Error('Missing OpenAI API Key. Add it on the UI (Models Setup) or server side (your deployment).');

      // [Helicone]
      // We don't change the host (as we do on Anthropic's), as we expect the user to have a custom host.
      let heliKey = access.heliKey || env.HELICONE_API_KEY || false;
      if (heliKey) {
        if (oaiHost.includes(DEFAULT_OPENAI_HOST)) {
          oaiHost = `https://${DEFAULT_HELICONE_OPENAI_HOST}`;
        } else if (!oaiHost.includes(DEFAULT_HELICONE_OPENAI_HOST)) {
          // throw new Error(`The Helicone OpenAI Key has been provided, but the host is not set to https://${DEFAULT_HELICONE_OPENAI_HOST}. Please fix it in the Models Setup page.`);
          heliKey = false;
        }
      }

      // [Cloudflare OpenAI AI Gateway support]
      // Adapts the API path when using a 'universal' or 'openai' Cloudflare AI Gateway endpoint in the "API Host" field
      if (oaiHost.includes('https://gateway.ai.cloudflare.com')) {
        const parsedUrl = new URL(oaiHost);
        const pathSegments = parsedUrl.pathname.split('/').filter(segment => segment.length > 0);

        // The expected path should be: /v1/<ACCOUNT_TAG>/<GATEWAY_URL_SLUG>/<PROVIDER_ENDPOINT>
        if (pathSegments.length < 3 || pathSegments.length > 4 || pathSegments[0] !== 'v1')
          throw new Error('Cloudflare AI Gateway API Host is not valid. Please check the API Host field in the Models Setup page.');

        const [_v1, accountTag, gatewayName, provider] = pathSegments;
        if (provider && provider !== 'openai')
          throw new Error('Cloudflare AI Gateway only supports OpenAI as a provider.');

        if (apiPath.startsWith('/v1'))
          apiPath = apiPath.replace('/v1', '');

        oaiHost = 'https://gateway.ai.cloudflare.com';
        apiPath = `/v1/${accountTag}/${gatewayName}/${provider || 'openai'}${apiPath}`;
      }

      return {
        headers: {
          'Content-Type': 'application/json',
          ...(oaiKey && { Authorization: `Bearer ${oaiKey}` }),
          ...(oaiOrg && { 'OpenAI-Organization': oaiOrg }),
          ...(heliKey && { 'Helicone-Auth': `Bearer ${heliKey}` }),
        },
        url: oaiHost + apiPath,
      };

    case 'groq':
      const groqKey = access.oaiKey || env.GROQ_API_KEY || '';
      const groqHost = fixupHost(access.oaiHost || DEFAULT_GROQ_HOST, apiPath);
      if (!groqKey)
        throw new Error('Missing Groq API Key. Add it on the UI (Models Setup) or server side (your deployment).');

      return {
        headers: {
          'Content-Type': 'application/json',
          'Accept': 'application/json',
          'Authorization': `Bearer ${groqKey}`,
        },
        url: groqHost + apiPath,
      };


    case 'localai':
      const localAIKey = access.oaiKey || env.LOCALAI_API_KEY || '';
      let localAIHost = fixupHost(access.oaiHost || env.LOCALAI_API_HOST || DEFAULT_LOCALAI_HOST, apiPath);
      return {
        headers: {
          'Content-Type': 'application/json',
          ...(localAIKey && { Authorization: `Bearer ${localAIKey}` }),
        },
        url: localAIHost + apiPath,
      };


    case 'mistral':
      // https://docs.mistral.ai/platform/client
      const mistralKey = access.oaiKey || env.MISTRAL_API_KEY || '';
      const mistralHost = fixupHost(access.oaiHost || DEFAULT_MISTRAL_HOST, apiPath);
      return {
        headers: {
          'Content-Type': 'application/json',
          'Accept': 'application/json',
          'Authorization': `Bearer ${mistralKey}`,
        },
        url: mistralHost + apiPath,
      };


    case 'openpipe':
      const openPipeKey = access.oaiKey || env.OPENPIPE_API_KEY || '';
      if (!openPipeKey)
        throw new Error('Missing OpenPipe API Key or Host. Add it on the UI (Models Setup) or server side (your deployment).');

      return {
        headers: {
          'Content-Type': 'application/json',
          'Authorization': `Bearer ${openPipeKey}`,
          'op-log-request': 'true',
          ...(access.oaiOrg && { 'op-tags': access.oaiOrg }),
        },
        url: fixupHost(DEFAULT_OPENPIPE_HOST, apiPath) + apiPath,
      };

    case 'openrouter':
      const orKey = access.oaiKey || env.OPENROUTER_API_KEY || '';
      const orHost = fixupHost(access.oaiHost || DEFAULT_OPENROUTER_HOST, apiPath);
      if (!orKey || !orHost)
        throw new Error('Missing OpenRouter API Key or Host. Add it on the UI (Models Setup) or server side (your deployment).');

      return {
        headers: {
          'Content-Type': 'application/json',
          'Authorization': `Bearer ${orKey}`,
          'HTTP-Referer': Brand.URIs.Home,
          'X-Title': Brand.Title.Base,
        },
        url: orHost + apiPath,
      };

    case 'perplexity':
      const perplexityKey = access.oaiKey || env.PERPLEXITY_API_KEY || '';
      const perplexityHost = fixupHost(access.oaiHost || DEFAULT_PERPLEXITY_HOST, apiPath);
      if (!perplexityKey || !perplexityHost)
        throw new Error('Missing Perplexity API Key or Host. Add it on the UI (Models Setup) or server side (your deployment).');

      if (apiPath.startsWith('/v1'))
        apiPath = apiPath.replace('/v1', '');

      return {
        headers: {
          'Content-Type': 'application/json',
          'Accept': 'application/json',
          'Authorization': `Bearer ${perplexityKey}`,
        },
        url: perplexityHost + apiPath,
      };


    case 'togetherai':
      const togetherKey = access.oaiKey || env.TOGETHERAI_API_KEY || '';
      const togetherHost = fixupHost(access.oaiHost || DEFAULT_TOGETHERAI_HOST, apiPath);
      if (!togetherKey || !togetherHost)
        throw new Error('Missing TogetherAI API Key or Host. Add it on the UI (Models Setup) or server side (your deployment).');

      return {
        headers: {
          'Authorization': `Bearer ${togetherKey}`,
          'Content-Type': 'application/json',
          'Accept': 'application/json',
        },
        url: togetherHost + apiPath,
      };


    case 'xai':
      const xaiKey = access.oaiKey || env.XAI_API_KEY || '';
      if (!xaiKey)
        throw new Error('Missing xAI API Key. Add it on the UI (Models Setup) or server side (your deployment).');
      return {
        headers: {
          'Content-Type': 'application/json',
          'Authorization': `Bearer ${xaiKey}`,
        },
        url: DEFAULT_XAI_HOST + apiPath,
      };

  }
}


async function openaiGETOrThrow<TOut extends object>(access: OpenAIAccessSchema, apiPath: string /*, signal?: AbortSignal*/): Promise<TOut> {
  const { headers, url } = openAIAccess(access, null, apiPath);
  return await fetchJsonOrTRPCThrow<TOut>({ url, headers, name: `OpenAI/${access.dialect}` });
}

async function openaiPOSTOrThrow<TOut extends object, TPostBody extends object>(access: OpenAIAccessSchema, modelRefId: string | null, body: TPostBody, apiPath: string /*, signal?: AbortSignal*/): Promise<TOut> {
  const { headers, url } = openAIAccess(access, modelRefId, apiPath);
  return await fetchJsonOrTRPCThrow<TOut, TPostBody>({ url, method: 'POST', headers, body, name: `OpenAI/${access.dialect}` });
}<|MERGE_RESOLUTION|>--- conflicted
+++ resolved
@@ -36,21 +36,12 @@
 });
 export type OpenAIAccessSchema = z.infer<typeof openAIAccessSchema>;
 
-<<<<<<< HEAD
-export const openAIModelSchema = z.object({
-  id: z.string(),
-  temperature: z.number().min(0).max(2).optional(),
-  maxTokens: z.number().min(1).optional(),
-});
-export type OpenAIModelSchema = z.infer<typeof openAIModelSchema>;
-=======
 // export const openAIModelSchema = z.object({
 //   id: z.string(),
 //   temperature: z.number().min(0).max(2).optional(),
 //   maxTokens: z.number().min(1).optional(),
 // });
 // export type OpenAIModelSchema = z.infer<typeof openAIModelSchema>;
->>>>>>> 0d8dd588
 
 // export const openAIHistorySchema = z.array(z.object({
 //   role: z.enum(['assistant', 'system', 'user'/*, 'function'*/]),
