--- conflicted
+++ resolved
@@ -85,16 +85,9 @@
 
   // Follow-up: Auto-Diagrams
   if (suggestDiagrams) {
-<<<<<<< HEAD
-    void llmChatGenerateOrThrow(funcLLMId, [
-        { role: 'system', content: messageSingleTextOrThrow(systemMessage) },
-        { role: 'user', content: messageSingleTextOrThrow(userMessage) },
-        { role: 'assistant', content: assistantMessageText },
-      ], [suggestPlantUMLFn], 'draw_plantuml_diagram',
-=======
     const instructions: VChatMessageIn[] = [
-      { role: 'system', content: systemMessage.text },
-      { role: 'user', content: userMessage.text },
+      { role: 'system', content: messageSingleTextOrThrow(systemMessage) },
+      { role: 'user', content: messageSingleTextOrThrow(userMessage) },
       { role: 'assistant', content: assistantMessageText },
     ];
     llmChatGenerateOrThrow(
@@ -102,7 +95,6 @@
       instructions,
       'chat-followup-diagram', conversationId,
       [suggestPlantUMLFn], 'draw_plantuml_diagram',
->>>>>>> 3b15ad51
     ).then(chatResponse => {
       // cheap way to check if the function was supported
       if (!('function_arguments' in chatResponse))
