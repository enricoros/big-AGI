--- conflicted
+++ resolved
@@ -32,7 +32,6 @@
 
 // @update defifofum add custom SystemPurposeIds
 export const SystemPurposes: { [key in SystemPurposeId]: SystemPurposeData } = {
-<<<<<<< HEAD
   Generic: {
     title: 'Default',
     description: 'Start here',
@@ -49,22 +48,6 @@
     examples: ['help me plan a trip to Japan', 'what is the meaning of life?', 'how do I get a job at OpenAI?', 'what are some healthy meal ideas?'],
     call: { starters: ['Hey, how can I assist?', 'AI assistant ready. What do you need?', 'Ready to assist.', 'Hello.'] },
     voices: { elevenLabs: { voiceId: 'z9fAnlkpzviPz146aGWa' } },
-=======
-  Developer: {
-    title: 'Developer',
-    description: 'Helps you code',
-    systemMessage: 'You are a sophisticated, accurate, and modern AI programming assistant', // skilled, detail-oriented
-    symbol: '👨‍💻',
-    examples: [
-      'hello world in 10 languages',
-      'translate python to typescript',
-      'find and fix a bug in my code',
-      'add a mic feature to my NextJS app',
-      'automate tasks in React',
-    ],
-    call: { starters: ['Dev here. Got code?', "Developer on call. What's the issue?", 'Ready to code.', 'Hello.'] },
-    voices: { elevenLabs: { voiceId: 'yoZ06aMxZJJ28mfd3POQ' } },
->>>>>>> 42c47f67
   },
   FrontendDeveloper: {
     title: 'Frontend Developer (Typescript)',
@@ -125,7 +108,6 @@
 `, // {{InputImage0}} {{ToolBrowser0}}
     symbol: '👨‍💻',
     imageUri: '/images/personas/dev_preview_icon_120x120.webp',
-<<<<<<< HEAD
     examples: ['show me an OAuth2 diagram', 'draw a capybara as svg code', 'implement a custom hook in my React app', 'migrate a React app to Next.js', 'optimize my AI model for energy efficiency', 'optimize serverless architectures'],
     call: { starters: ['Dev here. Got code?', 'Developer on call. What\'s the issue?', 'Ready to code.', 'Hello.'] },
     voices: { elevenLabs: { voiceId: 'yoZ06aMxZJJ28mfd3POQ' } },
@@ -138,7 +120,6 @@
     symbol: '👨‍💻',
     examples: ['hello world in 10 languages', 'translate python to typescript', 'find and fix a bug in my code', 'add a mic feature to my NextJS app', 'automate tasks in React'],
     call: { starters: ['Dev here. Got code?', 'Developer on call. What\'s the issue?', 'Ready to code.', 'Hello.'] },
-=======
     examples: [
       'optimize my serverless architecture',
       'implement a custom hook in my React app',
@@ -146,7 +127,6 @@
       'optimize my AI model for energy efficiency',
     ],
     call: { starters: ['Dev here. Got code?', "Developer on call. What's the issue?", 'Ready to code.', 'Hello.'] },
->>>>>>> 42c47f67
     voices: { elevenLabs: { voiceId: 'yoZ06aMxZJJ28mfd3POQ' } },
   },
   Scientist: {
@@ -197,30 +177,12 @@
     call: { starters: ["Hey! What's the vision?", "Designer on call. What's the project?", 'Ready for design talk.', 'Hey.'] },
     voices: { elevenLabs: { voiceId: 'MF3mGyEYCl7XYWbV9V6O' } },
   },
-<<<<<<< HEAD
-=======
-  Generic: {
-    title: 'Default',
-    description: 'Helps you think',
-    systemMessage:
-      'You are ChatGPT, a large language model trained by OpenAI, based on the GPT-4 architecture.\nKnowledge cutoff: {{Cutoff}}\nCurrent date: {{Today}}\n',
-    symbol: '🧠',
-    examples: ['help me plan a trip to Japan', 'what is the meaning of life?', 'how do I get a job at OpenAI?', 'what are some healthy meal ideas?'],
-    call: { starters: ['Hey, how can I assist?', 'AI assistant ready. What do you need?', 'Ready to assist.', 'Hello.'] },
-    voices: { elevenLabs: { voiceId: 'z9fAnlkpzviPz146aGWa' } },
-  },
->>>>>>> 42c47f67
   Custom: {
     title: 'Custom',
     description: 'Define the persona, or task:',
     systemMessage: 'You are ChatGPT, a large language model trained by OpenAI, based on the GPT-4 architecture.\nCurrent date: {{Today}}',
-<<<<<<< HEAD
     symbol: '⚡',
     call: { starters: ['What\'s the task?', 'What can I do?', 'Ready for your task.', 'Yes?'] },
-=======
-    symbol: '✨',
-    call: { starters: ["What's the task?", 'What can I do?', 'Ready for your task.', 'Yes?'] },
->>>>>>> 42c47f67
     voices: { elevenLabs: { voiceId: 'flq6f7yk4E4fJM5XTYuZ' } },
   },
 };