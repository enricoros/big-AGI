--- conflicted
+++ resolved
@@ -55,17 +55,11 @@
     call: { starters: ['Hey!  '] },
     voices: { elevenLabs: { voiceId: 'MF3mGyEYCl7XYWbV9V6O' } },
   },
-<<<<<<< HEAD
   AskProducts: {
     title: 'Ask Your Products',
     description: 'Ask Any question about your products',
     systemMessage: 'You are ChatGPT, a large language model trained by OpenAI, based on the GPT-4 architecture.\nKnowledge cutoff: 2021-09\nCurrent date: {{Today}}',
-=======
-  Generic: {
-    title: 'Default',
-    description: 'Helps you think',
-    systemMessage: 'You are ChatGPT, a large language model trained by OpenAI, based on the GPT-4 architecture.\nKnowledge cutoff: {{Cutoff}}\nCurrent date: {{Today}}\n',
->>>>>>> fbeb604b
+
     symbol: '🧠',
     examples: ['How do I use Product X ? ', 'what are the different sizes of Product Y', 'Can I use this product for X ? ', 'what are the important safety instructions for Product Z ?'],
     call: { starters: ['Hey, how can I assist?', 'AI assistant ready. What do you need?', 'Ready to assist.', 'Hello.'] },
