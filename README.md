--- conflicted
+++ resolved
@@ -29,11 +29,7 @@
   - `v1-dev`: V1 development branch (this branch)
   - `v1-stable`: Current stable version
 
-<<<<<<< HEAD
-Note: After the V2 release in Q4, `v2/dev` will become the default branch and `v1/dev` will reach EOL.
-=======
 Note: After the V2 release in Q4, `v2-dev` will become the default branch and `v1-dev` will reach EOL.
->>>>>>> 28ae055c
 
 ### Quick links: 👉 [roadmap](https://github.com/users/enricoros/projects/4/views/2) 👉 [installation](docs/installation.md) 👉 [documentation](docs/README.md)
 
