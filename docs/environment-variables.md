# Environment Variables

This document provides an explanation of the environment variables used in the big-AGI application.

**All variables are optional**; and _UI options_ take precedence over _backend environment variables_,
which take place over _defaults_. This file is kept in sync with [`../src/server/env.mjs`](../src/server/env.mjs).

### Setting Environment Variables

Environment variables can be set by creating a `.env` file in the root directory of the project.

The following is an example `.env` for copy-paste convenience:

```bash
# Database (Postgres)
POSTGRES_PRISMA_URL=
POSTGRES_URL_NON_POOLING=

# Database (MongoDB)
MDB_URI=

# LLMs
OPENAI_API_KEY=
OPENAI_API_HOST=
OPENAI_API_ORG_ID=
AZURE_OPENAI_API_ENDPOINT=
AZURE_OPENAI_API_KEY=
ANTHROPIC_API_KEY=
ANTHROPIC_API_HOST=
DEEPSEEK_API_KEY=
GEMINI_API_KEY=
GROQ_API_KEY=
LOCALAI_API_HOST=
LOCALAI_API_KEY=
MISTRAL_API_KEY=
OLLAMA_API_HOST=
OPENPIPE_API_KEY=
OPENROUTER_API_KEY=
PERPLEXITY_API_KEY=
TOGETHERAI_API_KEY=

# Model Observability: Helicone
HELICONE_API_KEY=

# Browse
PUPPETEER_WSS_ENDPOINT=

# Search
GOOGLE_CLOUD_API_KEY=
GOOGLE_CSE_ID=

# Text-To-Speech: ElevenLabs
ELEVENLABS_API_KEY=
ELEVENLABS_API_HOST=
ELEVENLABS_VOICE_ID=
# Text-To-Image: Prodia
PRODIA_API_KEY=

# Backend HTTP Basic Authentication (see `deploy-authentication.md` for turning on authentication)
HTTP_BASIC_AUTH_USERNAME=
HTTP_BASIC_AUTH_PASSWORD=

# Backend Analytics Flags
BACKEND_ANALYTICS=


# Frontend variables
NEXT_PUBLIC_GA4_MEASUREMENT_ID=
NEXT_PUBLIC_PLANTUML_SERVER_URL=
```

## Backend Variables

These variables are used only by the server-side code, at runtime. Define them before running the nextjs local server (in development or
cloud deployment), or pass them to Docker (--env-file or -e) when starting the container.

### Database

To enable Chat Link Sharing, you need to connect the backend to a database. We currently support Postgres and MongoDB.

For Database configuration see [deploy-database.md](deploy-database.md).

### LLMs

The following variables when set will enable the corresponding LLMs on the server-side, without
requiring the user to enter an API key

<<<<<<< HEAD
| Variable                    | Description                                                                                                    | Required                                                          |
|-----------------------------|----------------------------------------------------------------------------------------------------------------|-------------------------------------------------------------------|
| `OPENAI_API_KEY`            | API key for OpenAI                                                                                             | Recommended                                                       |
| `OPENAI_API_HOST`           | Changes the backend host for the OpenAI vendor, to enable platforms such as Helicone and CloudFlare AI Gateway | Optional                                                          |
| `OPENAI_API_ORG_ID`         | Sets the "OpenAI-Organization" header field to support organization users                                      | Optional                                                          |
| `AZURE_OPENAI_API_ENDPOINT` | Azure OpenAI endpoint - host only, without the path                                                            | Optional, but if set `AZURE_OPENAI_API_KEY` must also be set      |
| `AZURE_OPENAI_API_KEY`      | Azure OpenAI API key, see [config-azure-openai.md](config-azure-openai.md)                                     | Optional, but if set `AZURE_OPENAI_API_ENDPOINT` must also be set |
| `ANTHROPIC_API_KEY`         | The API key for Anthropic                                                                                      | Optional                                                          |
| `ANTHROPIC_API_HOST`        | Changes the backend host for the Anthropic vendor, to enable platforms such as AWS Bedrock                     | Optional                                                          |
| `DEEPSEEK_API_KEY`          | The API key for Deepseek AI                                                                                    | Optional                                                          |
| `GEMINI_API_KEY`            | The API key for Google AI's Gemini                                                                             | Optional                                                          |
| `GROQ_API_KEY`              | The API key for Groq Cloud                                                                                     | Optional                                                          |
| `LOCALAI_API_HOST`          | Sets the URL of the LocalAI server, or defaults to http://127.0.0.1:8080                                       | Optional                                                          |
| `LOCALAI_API_KEY`           | The (Optional) API key for LocalAI                                                                             | Optional                                                          |
| `MISTRAL_API_KEY`           | The API key for Mistral                                                                                        | Optional                                                          |
| `OLLAMA_API_HOST`           | Changes the backend host for the Ollama vendor. See [config-local-ollama.md](config-local-ollama)              |                                                                   |
| `OPENPIPE_API_KEY`          | The API key for OpenPipe                                                                                       | Optional                                                          |
| `OPENROUTER_API_KEY`        | The API key for OpenRouter                                                                                     | Optional                                                          |
| `PERPLEXITY_API_KEY`        | The API key for Perplexity                                                                                     | Optional                                                          |
| `TOGETHERAI_API_KEY`        | The API key for Together AI                                                                                    | Optional                                                          |
=======
| Variable                    | Description                                                                                                                   | Required                                                          |
|-----------------------------|-------------------------------------------------------------------------------------------------------------------------------|-------------------------------------------------------------------|
| `OPENAI_API_KEY`            | API key for OpenAI                                                                                                            | Recommended                                                       |
| `OPENAI_API_HOST`           | Changes the backend host for the OpenAI vendor, to enable platforms such as Helicone and CloudFlare AI Gateway                | Optional                                                          |
| `OPENAI_API_ORG_ID`         | Sets the "OpenAI-Organization" header field to support organization users                                                     | Optional                                                          |
| `AZURE_OPENAI_API_ENDPOINT` | Azure OpenAI endpoint - host only, without the path                                                                           | Optional, but if set `AZURE_OPENAI_API_KEY` must also be set      |
| `AZURE_OPENAI_API_KEY`      | Azure OpenAI API key, see [config-azure-openai.md](config-azure-openai.md)                                                    | Optional, but if set `AZURE_OPENAI_API_ENDPOINT` must also be set |
| `ANTHROPIC_API_KEY`         | The API key for Anthropic                                                                                                     | Optional                                                          |
| `ANTHROPIC_API_HOST`        | Changes the backend host for the Anthropic vendor, to enable platforms such as [config-aws-bedrock.md](config-aws-bedrock.md) | Optional                                                          |
| `DEEPSEEK_API_KEY`          | The API key for Deepseek AI                                                                                                   | Optional                                                          |
| `GEMINI_API_KEY`            | The API key for Google AI's Gemini                                                                                            | Optional                                                          |
| `GROQ_API_KEY`              | The API key for Groq Cloud                                                                                                    | Optional                                                          |
| `LOCALAI_API_HOST`          | Sets the URL of the LocalAI server, or defaults to http://127.0.0.1:8080                                                      | Optional                                                          |
| `LOCALAI_API_KEY`           | The (Optional) API key for LocalAI                                                                                            | Optional                                                          |
| `MISTRAL_API_KEY`           | The API key for Mistral                                                                                                       | Optional                                                          |
| `OLLAMA_API_HOST`           | Changes the backend host for the Ollama vendor. See [config-local-ollama.md](config-local-ollama.md)                          |                                                                   |
| `OPENROUTER_API_KEY`        | The API key for OpenRouter                                                                                                    | Optional                                                          |
| `PERPLEXITY_API_KEY`        | The API key for Perplexity                                                                                                    | Optional                                                          |
| `TOGETHERAI_API_KEY`        | The API key for Together AI                                                                                                   | Optional                                                          |
>>>>>>> 782c0cf1

### LLM Observability: Helicone

Helicone provides observability to your LLM calls. It is a paid service, with a generous free tier.
It is currently supported for:

- **Anthropic**: by setting the Helicone API key, Helicone is automatically activated
- **OpenAI**: you also need to set `OPENAI_API_HOST` to `oai.hconeai.com`, to enable routing

| Variable           | Description              |
|--------------------|--------------------------|
| `HELICONE_API_KEY` | The API key for Helicone |

### Features

Enable the app to Talk, Draw, and Google things up.

| Variable                   | Description                                                                                                             |
|:---------------------------|:------------------------------------------------------------------------------------------------------------------------|
| **Text-To-Speech**         | [ElevenLabs](https://elevenlabs.io/) is a high quality speech synthesis service                                         |
| `ELEVENLABS_API_KEY`       | ElevenLabs API Key - used for calls, etc.                                                                               |
| `ELEVENLABS_API_HOST`      | Custom host for ElevenLabs                                                                                              |
| `ELEVENLABS_VOICE_ID`      | Default voice ID for ElevenLabs                                                                                         |
| **Text-To-Image**          | [Prodia](https://prodia.com/) is a reliable image generation service                                                    |
| `PRODIA_API_KEY`           | Prodia API Key - used with '/imagine ...'                                                                               |
| **Google Custom Search**   | [Google Programmable Search Engine](https://programmablesearchengine.google.com/about/)  produces links to pages        |
| `GOOGLE_CLOUD_API_KEY`     | Google Cloud API Key, used with the '/react' command - [Link to GCP](https://console.cloud.google.com/apis/credentials) |
| `GOOGLE_CSE_ID`            | Google Custom/Programmable Search Engine ID - [Link to PSE](https://programmablesearchengine.google.com/)               |
| **Browse**                 |                                                                                                                         |
| `PUPPETEER_WSS_ENDPOINT`   | Puppeteer WebSocket endpoint - used for browsing (pade downloadeing), etc.                                              |
| **Backend**                |                                                                                                                         |
| `BACKEND_ANALYTICS`        | Semicolon-separated list of analytics flags (see backend.analytics.ts). Flags: `domain` logs the responding domain.     |
| `HTTP_BASIC_AUTH_USERNAME` | See the [Authentication](deploy-authentication.md) guide. Username for HTTP Basic Authentication.                       |
| `HTTP_BASIC_AUTH_PASSWORD` | Password for HTTP Basic Authentication.                                                                                 |

### Frontend Variables

The value of these variables are passed to the frontend (Web UI) - make sure they do not contain secrets.

| Variable                          | Description                                                                              |
|:----------------------------------|:-----------------------------------------------------------------------------------------|
| `NEXT_PUBLIC_GA4_MEASUREMENT_ID`  | The measurement ID for Google Analytics 4. (see [deploy-analytics](deploy-analytics.md)) |
| `NEXT_PUBLIC_PLANTUML_SERVER_URL` | The URL of the PlantUML server, used for rendering UML diagrams. (code in RederCode.tsx) |

> Important: these variables must be set at build time, which is required by Next.js to pass them to the frontend.
> This is in contrast to the backend variables, which can be set when starting the local server/container.

---

For a higher level overview of backend code and environment customization,
see the [big-AGI Customization](customizations.md) guide.<|MERGE_RESOLUTION|>--- conflicted
+++ resolved
@@ -85,7 +85,6 @@
 The following variables when set will enable the corresponding LLMs on the server-side, without
 requiring the user to enter an API key
 
-<<<<<<< HEAD
 | Variable                    | Description                                                                                                    | Required                                                          |
 |-----------------------------|----------------------------------------------------------------------------------------------------------------|-------------------------------------------------------------------|
 | `OPENAI_API_KEY`            | API key for OpenAI                                                                                             | Recommended                                                       |
@@ -101,32 +100,11 @@
 | `LOCALAI_API_HOST`          | Sets the URL of the LocalAI server, or defaults to http://127.0.0.1:8080                                       | Optional                                                          |
 | `LOCALAI_API_KEY`           | The (Optional) API key for LocalAI                                                                             | Optional                                                          |
 | `MISTRAL_API_KEY`           | The API key for Mistral                                                                                        | Optional                                                          |
-| `OLLAMA_API_HOST`           | Changes the backend host for the Ollama vendor. See [config-local-ollama.md](config-local-ollama)              |                                                                   |
+| `OLLAMA_API_HOST`           | Changes the backend host for the Ollama vendor. See [config-local-ollama.md](config-local-ollama.md)              |                                                                   |
 | `OPENPIPE_API_KEY`          | The API key for OpenPipe                                                                                       | Optional                                                          |
 | `OPENROUTER_API_KEY`        | The API key for OpenRouter                                                                                     | Optional                                                          |
 | `PERPLEXITY_API_KEY`        | The API key for Perplexity                                                                                     | Optional                                                          |
 | `TOGETHERAI_API_KEY`        | The API key for Together AI                                                                                    | Optional                                                          |
-=======
-| Variable                    | Description                                                                                                                   | Required                                                          |
-|-----------------------------|-------------------------------------------------------------------------------------------------------------------------------|-------------------------------------------------------------------|
-| `OPENAI_API_KEY`            | API key for OpenAI                                                                                                            | Recommended                                                       |
-| `OPENAI_API_HOST`           | Changes the backend host for the OpenAI vendor, to enable platforms such as Helicone and CloudFlare AI Gateway                | Optional                                                          |
-| `OPENAI_API_ORG_ID`         | Sets the "OpenAI-Organization" header field to support organization users                                                     | Optional                                                          |
-| `AZURE_OPENAI_API_ENDPOINT` | Azure OpenAI endpoint - host only, without the path                                                                           | Optional, but if set `AZURE_OPENAI_API_KEY` must also be set      |
-| `AZURE_OPENAI_API_KEY`      | Azure OpenAI API key, see [config-azure-openai.md](config-azure-openai.md)                                                    | Optional, but if set `AZURE_OPENAI_API_ENDPOINT` must also be set |
-| `ANTHROPIC_API_KEY`         | The API key for Anthropic                                                                                                     | Optional                                                          |
-| `ANTHROPIC_API_HOST`        | Changes the backend host for the Anthropic vendor, to enable platforms such as [config-aws-bedrock.md](config-aws-bedrock.md) | Optional                                                          |
-| `DEEPSEEK_API_KEY`          | The API key for Deepseek AI                                                                                                   | Optional                                                          |
-| `GEMINI_API_KEY`            | The API key for Google AI's Gemini                                                                                            | Optional                                                          |
-| `GROQ_API_KEY`              | The API key for Groq Cloud                                                                                                    | Optional                                                          |
-| `LOCALAI_API_HOST`          | Sets the URL of the LocalAI server, or defaults to http://127.0.0.1:8080                                                      | Optional                                                          |
-| `LOCALAI_API_KEY`           | The (Optional) API key for LocalAI                                                                                            | Optional                                                          |
-| `MISTRAL_API_KEY`           | The API key for Mistral                                                                                                       | Optional                                                          |
-| `OLLAMA_API_HOST`           | Changes the backend host for the Ollama vendor. See [config-local-ollama.md](config-local-ollama.md)                          |                                                                   |
-| `OPENROUTER_API_KEY`        | The API key for OpenRouter                                                                                                    | Optional                                                          |
-| `PERPLEXITY_API_KEY`        | The API key for Perplexity                                                                                                    | Optional                                                          |
-| `TOGETHERAI_API_KEY`        | The API key for Together AI                                                                                                   | Optional                                                          |
->>>>>>> 782c0cf1
 
 ### LLM Observability: Helicone
 
