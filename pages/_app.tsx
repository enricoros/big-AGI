import * as React from 'react';
import Head from 'next/head';
import { Analytics as VercelAnalytics } from '@vercel/analytics/react';
import { AppProps } from 'next/app';
import { Session } from 'next-auth';
import { SessionProvider } from 'next-auth/react';

import { CacheProvider, EmotionCache } from '@emotion/react';
import { CssBaseline, CssVarsProvider } from '@mui/joy';
import { QueryClient, QueryClientProvider } from '@tanstack/react-query';

import '../styles/GithubMarkdown.css';
import { Brand } from '@/lib/brand';
import { createEmotionCache, theme } from '@/lib/theme';


// Client-side cache, shared for the whole session of the user in the browser.
const clientSideEmotionCache = createEmotionCache();

export interface MyAppProps extends AppProps {
  emotionCache?: EmotionCache;
  session?: Session;
}

<<<<<<< HEAD
export default function MyApp({ Component, emotionCache = clientSideEmotionCache, pageProps }: MyAppProps) {
  const [queryClient] = React.useState(() => new QueryClient());
=======
export default function MyApp({ Component, emotionCache = clientSideEmotionCache, pageProps: { session, ...pageProps } }: MyAppProps) {
>>>>>>> d18d5323
  return <>
    <CacheProvider value={emotionCache}>
      <Head>
        <title>{Brand.Title.Common}</title>
        <meta name='viewport' content='minimum-scale=1, initial-scale=1, width=device-width, shrink-to-fit=no' />
      </Head>
<<<<<<< HEAD
      {/* Rect-query provider */}
      <QueryClientProvider client={queryClient}>
        <CssVarsProvider defaultMode='light' theme={theme}>
          {/* CssBaseline kickstart an elegant, consistent, and simple baseline to build upon. */}
          <CssBaseline />
          <Component {...pageProps} />
        </CssVarsProvider>
      </QueryClientProvider>
=======
      <CssVarsProvider defaultMode='light' theme={theme}>
        {/* CssBaseline kickstart an elegant, consistent, and simple baseline to build upon. */}
        <CssBaseline />
        <SessionProvider session={session}>
          <Component {...pageProps} />
        </SessionProvider>
      </CssVarsProvider>
>>>>>>> d18d5323
    </CacheProvider>
    <VercelAnalytics debug={false} />
  </>;
}<|MERGE_RESOLUTION|>--- conflicted
+++ resolved
@@ -22,36 +22,24 @@
   session?: Session;
 }
 
-<<<<<<< HEAD
-export default function MyApp({ Component, emotionCache = clientSideEmotionCache, pageProps }: MyAppProps) {
+export default function MyApp({ Component, emotionCache = clientSideEmotionCache, pageProps: { session, ...pageProps } }: MyAppProps) {
   const [queryClient] = React.useState(() => new QueryClient());
-=======
-export default function MyApp({ Component, emotionCache = clientSideEmotionCache, pageProps: { session, ...pageProps } }: MyAppProps) {
->>>>>>> d18d5323
   return <>
     <CacheProvider value={emotionCache}>
       <Head>
         <title>{Brand.Title.Common}</title>
         <meta name='viewport' content='minimum-scale=1, initial-scale=1, width=device-width, shrink-to-fit=no' />
       </Head>
-<<<<<<< HEAD
       {/* Rect-query provider */}
       <QueryClientProvider client={queryClient}>
         <CssVarsProvider defaultMode='light' theme={theme}>
           {/* CssBaseline kickstart an elegant, consistent, and simple baseline to build upon. */}
           <CssBaseline />
+          <SessionProvider session={session}>
           <Component {...pageProps} />
+        </SessionProvider>
         </CssVarsProvider>
       </QueryClientProvider>
-=======
-      <CssVarsProvider defaultMode='light' theme={theme}>
-        {/* CssBaseline kickstart an elegant, consistent, and simple baseline to build upon. */}
-        <CssBaseline />
-        <SessionProvider session={session}>
-          <Component {...pageProps} />
-        </SessionProvider>
-      </CssVarsProvider>
->>>>>>> d18d5323
     </CacheProvider>
     <VercelAnalytics debug={false} />
   </>;
