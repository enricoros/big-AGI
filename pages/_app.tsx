import * as React from 'react';
import Head from 'next/head';
import { MyAppProps } from 'next/app';
import { Analytics as VercelAnalytics } from '@vercel/analytics/react';
import { SpeedInsights as VercelSpeedInsights } from '@vercel/speed-insights/next';
import { useRouter } from 'next/navigation';

import { Brand } from '~/common/app.config';
import { apiQuery } from '~/common/util/trpc.client';

import 'katex/dist/katex.min.css';
import '~/common/styles/CodePrism.css';
import '~/common/styles/GithubMarkdown.css';
import '~/common/styles/NProgress.css';
import '~/common/styles/app.styles.css';

import { ProviderBackendAndNoSSR } from '~/common/providers/ProviderBackendAndNoSSR';
import { ProviderBootstrapLogic } from '~/common/providers/ProviderBootstrapLogic';
import { ProviderSingleTab } from '~/common/providers/ProviderSingleTab';
import { ProviderSnacks } from '~/common/providers/ProviderSnacks';
import { ProviderTRPCQueryClient } from '~/common/providers/ProviderTRPCQueryClient';
import { ProviderTheming } from '~/common/providers/ProviderTheming';

import { ClerkLoaded, ClerkProvider, useUser } from '@clerk/nextjs';
import { firestore } from 'src/firebase';
import { doc, getDoc, setDoc } from 'firebase/firestore';

const MyApp = ({ Component, emotionCache, pageProps }: MyAppProps) => {
  return (
    <ClerkProvider>
      <Head>
        <title>{Brand.Title.Common}</title>
        <meta name="viewport" content="minimum-scale=1, initial-scale=1, width=device-width, shrink-to-fit=no" />
      </Head>

      <ProviderTheming emotionCache={emotionCache}>
        <ProviderSingleTab>
          <ProviderBootstrapLogic>
            <ProviderTRPCQueryClient>
              <ProviderSnacks>
                <ProviderBackendAndNoSSR>
                  <ClerkLoaded>
                    <Redirect />
                    <Component {...pageProps} />
                  </ClerkLoaded>
                </ProviderBackendAndNoSSR>
              </ProviderSnacks>
            </ProviderTRPCQueryClient>
          </ProviderBootstrapLogic>
        </ProviderSingleTab>
      </ProviderTheming>

      <VercelAnalytics debug={false} />
      <VercelSpeedInsights debug={false} />
    </ClerkProvider>
  );
};

const Redirect = () => {
  const { user } = useUser();
  const router = useRouter();

  const checkAndRedirect = React.useCallback(async () => {
    if (window.location.pathname === '/' || window.location.pathname === '/sign-in' || window.location.pathname === '/sign-up') {
      return;
    }
    if (!user?.primaryEmailAddress) {
      router.push('/');
      return;
    }

    const userEmail = user.primaryEmailAddress.emailAddress;
    const userCollectionRef = doc(firestore, 'users', userEmail);

    try {
      const docSnap = await getDoc(userCollectionRef);
      if (!docSnap.exists()) {
        // Collection does not exist, create it
        await setDoc(userCollectionRef, { authorized: false });
        router.push('/');
      } else {
        // Collection exists, check if authorized
        if (!docSnap.data().authorized) {
          router.push('/');
        }
      }
    } catch (error) {
      console.error('Error checking user authorization:', error);
      // Handle any errors, e.g., redirect or show a message
    }
  }, [user, router]);

  React.useEffect(() => {
    checkAndRedirect();
  }, [user, router, checkAndRedirect]);

<<<<<<< HEAD
  return null;
};
=======
const MyApp = ({ Component, emotionCache, pageProps }: MyAppProps) =>
  <>

    <Head>
      <title>{Brand.Title.Common}</title>
      <meta name='viewport' content='minimum-scale=1, initial-scale=1, width=device-width, shrink-to-fit=no' />
    </Head>

    <ProviderTheming emotionCache={emotionCache}>
      <ProviderSingleTab>
        <ProviderBootstrapLogic>
          <ProviderTRPCQueryClient>
            <ProviderSnacks>
              <ProviderBackendAndNoSSR>
                <Component {...pageProps} />
              </ProviderBackendAndNoSSR>
            </ProviderSnacks>
          </ProviderTRPCQueryClient>
        </ProviderBootstrapLogic>
      </ProviderSingleTab>
    </ProviderTheming>

    <VercelAnalytics debug={false} />
    <VercelSpeedInsights debug={false} sampleRate={1 / 10} />

  </>;
>>>>>>> 6fee9a62

// enables the React Query API invocation
export default apiQuery.withTRPC(MyApp);<|MERGE_RESOLUTION|>--- conflicted
+++ resolved
@@ -51,7 +51,7 @@
       </ProviderTheming>
 
       <VercelAnalytics debug={false} />
-      <VercelSpeedInsights debug={false} />
+      <VercelSpeedInsights debug={false} sampleRate={1 / 10} />
     </ClerkProvider>
   );
 };
@@ -94,37 +94,8 @@
     checkAndRedirect();
   }, [user, router, checkAndRedirect]);
 
-<<<<<<< HEAD
   return null;
 };
-=======
-const MyApp = ({ Component, emotionCache, pageProps }: MyAppProps) =>
-  <>
-
-    <Head>
-      <title>{Brand.Title.Common}</title>
-      <meta name='viewport' content='minimum-scale=1, initial-scale=1, width=device-width, shrink-to-fit=no' />
-    </Head>
-
-    <ProviderTheming emotionCache={emotionCache}>
-      <ProviderSingleTab>
-        <ProviderBootstrapLogic>
-          <ProviderTRPCQueryClient>
-            <ProviderSnacks>
-              <ProviderBackendAndNoSSR>
-                <Component {...pageProps} />
-              </ProviderBackendAndNoSSR>
-            </ProviderSnacks>
-          </ProviderTRPCQueryClient>
-        </ProviderBootstrapLogic>
-      </ProviderSingleTab>
-    </ProviderTheming>
-
-    <VercelAnalytics debug={false} />
-    <VercelSpeedInsights debug={false} sampleRate={1 / 10} />
-
-  </>;
->>>>>>> 6fee9a62
 
 // enables the React Query API invocation
 export default apiQuery.withTRPC(MyApp);