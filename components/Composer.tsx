--- conflicted
+++ resolved
@@ -123,13 +123,11 @@
     }
   };
 
-<<<<<<< HEAD
+
   const handleMicClicked = (event: React.MouseEvent<HTMLAnchorElement, MouseEvent>) => {
     if(!isSpeechEnabled) return;
     recognition.start();
   };
-=======
->>>>>>> 02214f73
 
   const eatDragEvent = (e: React.DragEvent) => {
     e.preventDefault();
@@ -224,16 +222,11 @@
   return (
     <Grid container spacing={{ xs: 1, md: 2 }}>
 
-<<<<<<< HEAD
-      <Grid xs={12} sm={9} sx={{ position: 'relative' }}>
-
-        {/* Message edit box */}
-        <Textarea variant='soft' autoFocus placeholder={textPlaceholder}
-                  minRows={5} maxRows={16}
-                  onKeyDown={handleKeyPress}
-                  onDragEnter={handleMessageDragEnter}
-                  value={composeText} onChange={(e) => setComposeText(e.target.value)}
-                  sx={{ fontSize: '16px', lineHeight: 1.75 }} />
+      {/* Compose & VButtons */}
+      <Grid xs={12} md={9}><Stack direction='row' spacing={{ xs: 1, md: 2 }}>
+
+        {/* Vertical Buttons Bar */}
+        <Box>
 
         <Button
           onClick={handleMicClicked}
@@ -245,32 +238,6 @@
           <MicIcon />
         </Button>
 
-        {/* drop target overlay (display: none by default) */}
-        <Card color='primary' invertedColors variant='soft'
-              sx={{
-                display: isDragging ? 'flex' : 'none',
-                position: 'absolute', bottom: 0, left: 0, right: 0, top: 0,
-                alignItems: 'center', justifyContent: 'space-evenly',
-                border: '2px dashed',
-                zIndex: 10,
-              }}
-              onDragLeave={handleOverlayDragLeave}
-              onDragOver={handleOverlayDragOver}
-              onDrop={handleOverlayDrop}
-        >
-          <PanToolIcon sx={{ width: 40, height: 40, pointerEvents: 'none' }} />
-          <Typography level='body2' sx={{ pointerEvents: 'none' }}>
-            I will hold on to this for you
-          </Typography>
-        </Card>
-=======
-      {/* Compose & VButtons */}
-      <Grid xs={12} md={9}><Stack direction='row' spacing={{ xs: 1, md: 2 }}>
->>>>>>> 02214f73
-
-        {/* Vertical Buttons Bar */}
-        <Box>
-
           <IconButton variant='plain' color='neutral' onClick={handleOpenAttachmentPicker} sx={{ ...hideOnDesktop }}>
             <PostAddIcon />
           </IconButton>
@@ -303,6 +270,16 @@
                     onDragEnter={handleMessageDragEnter}
                     value={composeText} onChange={(e) => setComposeText(e.target.value)}
                     sx={{ fontSize: '16px', lineHeight: 1.75 }} />
+
+        <Button
+          onClick={handleMicClicked}
+          sx={{
+            position: 'absolute',
+            top: 0, right: 0,
+            margin: '10px'
+            }}>
+          <MicIcon />
+        </Button>
 
           <Card color='primary' invertedColors variant='soft'
                 sx={{
